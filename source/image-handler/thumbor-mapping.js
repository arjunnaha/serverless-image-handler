--- conflicted
+++ resolved
@@ -52,14 +52,10 @@
         for (let i = 0; i < edits.length; i++) {
             const edit = edits[i];
             if (edit === ('fit-in')) {
-<<<<<<< HEAD
-                this.edits.resize = {};
-=======
                 if (this.edits.resize === undefined) {
                     this.edits.resize = {};
                 }
 
->>>>>>> 19cbc3ce
                 this.edits.resize.fit = 'inside';
                 this.sizingMethod = edit;
             } else if (edit.includes('filters:')) {
