--- conflicted
+++ resolved
@@ -8,17 +8,10 @@
   "version": "0.0.1",
   "private": true,
   "dependencies": {
-<<<<<<< HEAD
-    "mocha": "^6.1.4",
-    "nyc": "^14.0.0",
-    "sharp": "^0.22.1",
-    "sinon": "^7.3.2",
-    "smartcrop-sharp": "^2.0.3"
-=======
     "sharp": "^0.23.4",
     "color": "3.1.2",
-    "color-name": "1.1.4"
->>>>>>> 19cbc3ce
+    "color-name": "1.1.4",
+    "smartcrop-sharp": "^2.0.3"
   },
   "devDependencies": {
     "aws-sdk": "^2.437.0",
