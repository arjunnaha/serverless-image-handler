--- conflicted
+++ resolved
@@ -183,19 +183,6 @@
             // Decode the image request and return the image key
             const decoded = this.decodeRequest(event);
             return decoded.key;
-<<<<<<< HEAD
-        } else if (requestType === "Thumbor" || requestType === "Custom") {
-            // Parse the key from the end of the path
-            return decodeURIComponent(event["path"].replace(/\d+x\d+|\/filters[:-][^/;]+|\/fit-in\/+|^\/+/g,'').substring(1));
-        } else {
-            // Return an error for all other conditions
-            throw ({
-                status: 400,
-                code: 'ImageEdits::CannotFindImage',
-                message: 'The image you specified could not be found. Please check your request syntax as well as the bucket you specified to ensure it exists.'
-            });
-=======
->>>>>>> 19cbc3ce
         }
 
         if (requestType === "Thumbor" || requestType === "Custom") {
