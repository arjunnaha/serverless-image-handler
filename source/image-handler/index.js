/*********************************************************************************************************************
 *  Copyright 2019 Amazon.com, Inc. or its affiliates. All Rights Reserved.                                           *
 *                                                                                                                    *
 *  Licensed under the Apache License, Version 2.0 (the "License"). You may not use this file except in compliance    *
 *  with the License. A copy of the License is located at                                                             *
 *                                                                                                                    *
 *      http://www.apache.org/licenses/LICENSE-2.0                                                                    *
 *                                                                                                                    *
 *  or in the 'license' file accompanying this file. This file is distributed on an 'AS IS' BASIS, WITHOUT WARRANTIES *
 *  OR CONDITIONS OF ANY KIND, express or implied. See the License for the specific language governing permissions    *
 *  and limitations under the License.                                                                                *
 *********************************************************************************************************************/

const ImageRequest = require('./image-request.js');
const ImageHandler = require('./image-handler.js');

exports.handler = async (event) => {
    if (process.env.DEBUG) console.log(event);
    const imageRequest = new ImageRequest();
    const imageHandler = new ImageHandler();
    try {
        const request = await imageRequest.setup(event);
        if (process.env.DEBUG) console.log(request);
        const processedRequest = await imageHandler.process(request);

        const headers = getResponseHeaders();
        headers["Content-Type"] = request.ContentType;
        headers["Expires"] = request.Expires;
        headers["Last-Modified"] = request.LastModified;
        headers["Cache-Control"] = request.CacheControl;

        return {
            "statusCode": 200,
            "headers" : headers,
            "body": processedRequest,
            "isBase64Encoded": true
        };
    } catch (err) {
<<<<<<< HEAD
        if (process.env.DEBUG) console.log(err);
        const response = {
=======
        console.log(err);

        return {
>>>>>>> 19cbc3ce
            "statusCode": err.status,
            "headers" : getResponseHeaders(true),
            "body": JSON.stringify(err),
            "isBase64Encoded": false
        };
    }
}

/**
 * Generates the appropriate set of response headers based on a success
 * or error condition.
 * @param {boolean} isErr - has an error been thrown?
 */
const getResponseHeaders = (isErr) => {
    const corsEnabled = (process.env.CORS_ENABLED === "Yes");
    const headers = {
        "Access-Control-Allow-Methods": "GET",
        "Access-Control-Allow-Headers": "Content-Type, Authorization",
<<<<<<< HEAD
        "Access-Control-Allow-Credentials": true,
        "Content-Type": "image/jpeg"
=======
        "Access-Control-Allow-Credentials": true
>>>>>>> 19cbc3ce
    }
    if (corsEnabled) {
        headers["Access-Control-Allow-Origin"] = process.env.CORS_ORIGIN;
    }
    if (isErr) {
        headers["Content-Type"] = "application/json"
    }
    return headers;
}<|MERGE_RESOLUTION|>--- conflicted
+++ resolved
@@ -36,14 +36,9 @@
             "isBase64Encoded": true
         };
     } catch (err) {
-<<<<<<< HEAD
-        if (process.env.DEBUG) console.log(err);
-        const response = {
-=======
         console.log(err);
 
         return {
->>>>>>> 19cbc3ce
             "statusCode": err.status,
             "headers" : getResponseHeaders(true),
             "body": JSON.stringify(err),
@@ -62,12 +57,7 @@
     const headers = {
         "Access-Control-Allow-Methods": "GET",
         "Access-Control-Allow-Headers": "Content-Type, Authorization",
-<<<<<<< HEAD
-        "Access-Control-Allow-Credentials": true,
-        "Content-Type": "image/jpeg"
-=======
         "Access-Control-Allow-Credentials": true
->>>>>>> 19cbc3ce
     }
     if (corsEnabled) {
         headers["Access-Control-Allow-Origin"] = process.env.CORS_ORIGIN;
